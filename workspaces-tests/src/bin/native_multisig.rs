// Ignore
pub fn main() {}

use near_contract_tools::{
    approval::{
        native_transaction_action::{self, NativeTransactionAction},
<<<<<<< HEAD
        simple_multisig::Configuration,
=======
        simple_multisig::{AccountAuthorizer, ApprovalState, Configuration},
>>>>>>> dccaa513
        ApprovalManager,
    },
    rbac::Rbac,
    Rbac, SimpleMultisig,
};
use near_sdk::{
    borsh::{self, BorshDeserialize, BorshSerialize},
    env, near_bindgen, AccountId, BorshStorageKey, PanicOnDefault, Promise,
};

#[derive(BorshSerialize, BorshStorageKey)]
enum Role {
    Multisig,
}

#[derive(PanicOnDefault, BorshSerialize, BorshDeserialize, Rbac, SimpleMultisig)]
#[simple_multisig(action = "NativeTransactionAction", role = "Role::Multisig")]
#[rbac(roles = "Role")]
#[near_bindgen]
pub struct Contract {}

<<<<<<< HEAD
=======
// This single function implementation completely implements simple multisig on
// the contract
impl ApprovalManager<NativeTransactionAction, ApprovalState, Configuration<Self>> for Contract {
    fn root() -> Slot<()> {
        Slot::new(StorageKey::SimpleMultisig)
    }
}

impl AccountAuthorizer for Contract {
    fn is_account_authorized(account_id: &AccountId) -> bool {
        Contract::has_role(account_id, &Role::Multisig)
    }
}

>>>>>>> dccaa513
#[near_bindgen]
impl Contract {
    const APPROVAL_THRESHOLD: u8 = 2;
    const VALIDITY_PERIOD: u64 = 1000000 * 1000 * 60 * 60 * 24 * 7;

    #[init]
    pub fn new() -> Self {
        <Self as ApprovalManager<_, _, _>>::init(Configuration::new(
            Self::APPROVAL_THRESHOLD,
            Self::VALIDITY_PERIOD,
        ));

        Self {}
    }

    pub fn obtain_multisig_permission(&mut self) {
        self.add_role(&env::predecessor_account_id(), &Role::Multisig);
    }

    pub fn request(
        &mut self,
        receiver_id: AccountId,
        actions: Vec<native_transaction_action::PromiseAction>,
    ) -> u32 {
        let request_id = self
            .create_request(
                native_transaction_action::NativeTransactionAction {
                    receiver_id,
                    actions,
                },
                ApprovalState::new(),
            )
            .unwrap();

        near_sdk::log!(format!("Request ID: {request_id}"));

        request_id
    }

    pub fn approve(&mut self, request_id: u32) {
        self.approve_request(request_id).unwrap();
    }

    pub fn is_approved(&self, request_id: u32) -> bool {
        <Contract as ApprovalManager<_, _, _>>::is_approved(request_id)
    }

    pub fn execute(&mut self, request_id: u32) -> Promise {
        self.execute_request(request_id).unwrap()
    }

    #[private]
    pub fn private_add_one(&mut self, value: u32) -> u32 {
        value + 1
    }
}<|MERGE_RESOLUTION|>--- conflicted
+++ resolved
@@ -4,11 +4,7 @@
 use near_contract_tools::{
     approval::{
         native_transaction_action::{self, NativeTransactionAction},
-<<<<<<< HEAD
-        simple_multisig::Configuration,
-=======
-        simple_multisig::{AccountAuthorizer, ApprovalState, Configuration},
->>>>>>> dccaa513
+        simple_multisig::{ApprovalState, Configuration},
         ApprovalManager,
     },
     rbac::Rbac,
@@ -30,23 +26,6 @@
 #[near_bindgen]
 pub struct Contract {}
 
-<<<<<<< HEAD
-=======
-// This single function implementation completely implements simple multisig on
-// the contract
-impl ApprovalManager<NativeTransactionAction, ApprovalState, Configuration<Self>> for Contract {
-    fn root() -> Slot<()> {
-        Slot::new(StorageKey::SimpleMultisig)
-    }
-}
-
-impl AccountAuthorizer for Contract {
-    fn is_account_authorized(account_id: &AccountId) -> bool {
-        Contract::has_role(account_id, &Role::Multisig)
-    }
-}
-
->>>>>>> dccaa513
 #[near_bindgen]
 impl Contract {
     const APPROVAL_THRESHOLD: u8 = 2;
